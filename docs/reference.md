---
layout: default
title: API Reference
permalink: /reference.html
---
## API Reference


### ORM

* [DbConfig](#ormdbconfig)
* [Entity](#ormentity)
* [EntityFetcher](#ormentityfetcher)
* [EntityManager](#ormentitymanager)
* [Exception](#ormexception)


### ORM\Exceptions

* [IncompletePrimaryKey](#ormexceptionsincompleteprimarykey)
* [InvalidConfiguration](#ormexceptionsinvalidconfiguration)
* [InvalidName](#ormexceptionsinvalidname)
* [NoConnection](#ormexceptionsnoconnection)
* [NoEntity](#ormexceptionsnoentity)
* [NoEntityManager](#ormexceptionsnoentitymanager)
* [NotJoined](#ormexceptionsnotjoined)
* [NotScalar](#ormexceptionsnotscalar)
* [UnsupportedDriver](#ormexceptionsunsupporteddriver)


### ORM\QueryBuilder

* [Parenthesis](#ormquerybuilderparenthesis)
* [ParenthesisInterface](#ormquerybuilderparenthesisinterface)
* [QueryBuilder](#ormquerybuilderquerybuilder)
* [QueryBuilderInterface](#ormquerybuilderquerybuilderinterface)


---

### ORM\DbConfig



#### Describes a database configuration






#### Properties

| Visibility | Name | Type | Description                           |
|------------|------|------|---------------------------------------|
| **public** | `$type` | **string** | Dabase Type (mysql, pgsql or sqlite) |
| **public** | `$name` | **string** | Database name or path for sqlite |
| **public** | `$host` | **string** | Hostname or ip address |
| **public** | `$port` | **string** | Port for DBMS (defaults to 3306 for mysql and 5432 for pgsql) |
| **public** | `$user` | **string** | Database user |
| **public** | `$pass` | **string** | Database password |
| **public** | `$attributes` | **array** | PDO attributes |



#### Methods

* [__construct](#ormdbconfig__construct) Constructor
* [getDsn](#ormdbconfiggetdsn) Get the data source name

#### ORM\DbConfig::__construct

```php?start_inline=true
public function __construct(
    string $type, string $name, string $user = null, string $pass = null, 
    string $host = null, string $port = null, array $attributes = array()
): DbConfig
```

##### Constructor

The constructor gets all parameters to establish a database connection and configure PDO instance.

Example:

```php?start_inline=true
$dbConfig = new DbConfig('mysql', 'my_db', 'my_user', 'my_secret', null, null, [
    \PDO::MYSQL_ATTR_INIT_COMMAND => 'SET NAMES utf8'
]);
```

**Visibility:** this method is **public**.
<br />


##### Parameters

| Parameter | Type | Description |
|-----------|------|-------------|
| `$type` | **string**  | Type of database (currently supported: `mysql`, `pgsql` and `sqlite`) |
| `$name` | **string**  | The name of the database or the path for sqlite |
| `$user` | **string**  | Username to use for connection |
| `$pass` | **string**  | Password |
| `$host` | **string**  | Hostname or IP address - defaults to `localhost` |
| `$port` | **string**  | Port - default ports (mysql: 3306, pgsql: 5432) |
| `$attributes` | **array**  | Array of PDO attributes |



#### ORM\DbConfig::getDsn

```php?start_inline=true
public function getDsn(): string
```

##### Get the data source name



**Visibility:** this method is **public**.
<br />
 **Returns**: this method returns **string**
<br />





---

### ORM\Entity


**Implements:** [](#)

#### Definition of an entity

The instance of an entity represents a row of the table and the statics variables and methods describe the database
table.

This is the main part where your configuration efforts go. The following properties and methods are well documented
in the manual under [https://tflori.github.io/orm/entityDefinition.html](Entity Definition).


**See Also:**

* [Entity Definition](https://tflori.github.io/orm/entityDefinition.html)



#### Properties

| Visibility | Name | Type | Description                           |
|------------|------|------|---------------------------------------|
| **protected static** | `$tableNameTemplate` | **string** | The template to use to calculate the table name. |
| **protected static** | `$namingSchemeTable` | **string** | The naming scheme to use for table names. |
| **protected static** | `$namingSchemeColumn` | **string** | The naming scheme to use for column names. |
| **protected static** | `$namingSchemeMethods` | **string** | The naming scheme to use for method names. |
| **protected static** | `$namingUsed` | **boolean** | Whether or not the naming got used |
| **protected static** | `$tableName` | **string** | Fixed table name (ignore other settings) |
| **protected static** | `$primaryKey` | **array&lt;string> &#124; string** | The variable(s) used for primary key. |
| **protected static** | `$columnAliases` | **array&lt;string>** | Fixed column names (ignore other settings) |
| **protected static** | `$columnPrefix` | **string** | A prefix for column names. |
| **protected static** | `$autoIncrement` | **boolean** | Whether or not the primary key is auto incremented. |
| **protected** | `$data` | **array&lt;mixed>** | The current data of a row. |
| **protected** | `$originalData` | **array&lt;mixed>** | The original data of the row. |
| **protected** | `$entityManager` | **EntityManager** | The entity manager from which this entity got created |



#### Methods

* [__construct](#ormentity__construct) Constructor
* [__get](#ormentity__get) Get the value from $var
* [__set](#ormentity__set) Set $var to $value
* [forceNamingScheme](#ormentityforcenamingscheme) Enforce $namingScheme to $name
* [getColumnName](#ormentitygetcolumnname) Get the column name of $name
* [getNamingSchemeColumn](#ormentitygetnamingschemecolumn) 
* [getNamingSchemeMethods](#ormentitygetnamingschememethods) 
* [getNamingSchemeTable](#ormentitygetnamingschemetable) 
* [getPrimaryKey](#ormentitygetprimarykey) Get the primary key
* [getPrimaryKeyVars](#ormentitygetprimarykeyvars) Get the primary key vars
* [getReflection](#ormentitygetreflection) Get reflection of the entity
* [getTableName](#ormentitygettablename) Get the table name
* [getTableNameTemplate](#ormentitygettablenametemplate) 
* [isAutoIncremented](#ormentityisautoincremented) Check if the table has a auto increment column.
* [isDirty](#ormentityisdirty) Checks if entity or $var got changed
* [onChange](#ormentityonchange) Empty event handler
* [onInit](#ormentityoninit) Empty event handler
* [postPersist](#ormentitypostpersist) Empty event handler
* [postUpdate](#ormentitypostupdate) Empty event handler
* [prePersist](#ormentityprepersist) Empty event handler
* [preUpdate](#ormentitypreupdate) Empty event handler
* [reset](#ormentityreset) Resets the entity or $var to original data
* [save](#ormentitysave) Save the entity to $entityManager
* [serialize](#ormentityserialize) String representation of data
* [setNamingSchemeColumn](#ormentitysetnamingschemecolumn) 
* [setNamingSchemeMethods](#ormentitysetnamingschememethods) 
* [setNamingSchemeTable](#ormentitysetnamingschemetable) 
* [setTableNameTemplate](#ormentitysettablenametemplate) 
* [unserialize](#ormentityunserialize) Constructs the object

#### ORM\Entity::__construct

```php?start_inline=true
final public function __construct(
    array $data = array(), \ORM\EntityManager $entityManager = null, 
    boolean $fromDatabase = false
): Entity
```

##### Constructor

It calls ::onInit() after initializing $data and $originalData.

**Visibility:** this method is **public**.
<br />


##### Parameters

| Parameter | Type | Description |
|-----------|------|-------------|
| `$data` | **array**  | The current data |
| `$entityManager` | **EntityManager**  | The EntityManager that created this entity |
| `$fromDatabase` | **boolean**  | Whether or not the data comes from database |



#### ORM\Entity::__get

```php?start_inline=true
public function __get( string $var ): mixed|null
```

##### Get the value from $var

If there is a custom getter this method get called instead.

**Visibility:** this method is **public**.
<br />
 **Returns**: this method returns **mixed|null**
<br />**Throws:** this method may throw **\ORM\Exceptions\InvalidConfiguration**<br />

##### Parameters

| Parameter | Type | Description |
|-----------|------|-------------|
| `$var` | **string**  | The variable to get |



**See Also:**

* [Working with entities](https://tflori.github.io/orm/entities.html)

#### ORM\Entity::__set

```php?start_inline=true
public function __set( string $var, $value )
```

##### Set $var to $value

Tries to call custom setter before it stores the data directly. If there is a setter the setter needs to store
data that should be updated in the database to $data. Do not store data in $originalData as it will not be
written and give wrong results for dirty checking.

The onChange event is called after something got changed.

**Visibility:** this method is **public**.
<br />
**Throws:** this method may throw **\ORM\Exceptions\InvalidConfiguration**<br />

##### Parameters

| Parameter | Type | Description |
|-----------|------|-------------|
| `$var` | **string**  | The variable to change |
| `$value` | **mixed**  | The value to store |



**See Also:**

* [Working with entities](https://tflori.github.io/orm/entities.html)

#### ORM\Entity::forceNamingScheme

```php?start_inline=true
protected static function forceNamingScheme(
    string $name, string $namingScheme
): string
```

##### Enforce $namingScheme to $name

Supported naming schemes: snake_case, snake_lower, SNAKE_UPPER, Snake_Ucfirst, camelCase, StudlyCaps, lower
and UPPER.

**Static:** this method is **static**.
<br />**Visibility:** this method is **protected**.
<br />
 **Returns**: this method returns **string**
<br />**Throws:** this method may throw **\ORM\Exceptions\InvalidConfiguration**<br />

##### Parameters

| Parameter | Type | Description |
|-----------|------|-------------|
| `$name` | **string**  | The name of the var / column |
| `$namingScheme` | **string**  | The naming scheme to use |



#### ORM\Entity::getColumnName

```php?start_inline=true
public static function getColumnName( string $var ): string
```

##### Get the column name of $name

The column names can not be specified by template. Instead they are constructed by $columnPrefix and enforced
to $namingSchemeColumn.

**ATTENTION**: If your overwrite this method remember that getColumnName(getColumnName($name)) have to exactly
the same as getColumnName($name).

**Static:** this method is **static**.
<br />**Visibility:** this method is **public**.
<br />
 **Returns**: this method returns **string**
<br />**Throws:** this method may throw **\ORM\Exceptions\InvalidConfiguration**<br />

##### Parameters

| Parameter | Type | Description |
|-----------|------|-------------|
| `$var` | **string**  |  |



#### ORM\Entity::getNamingSchemeColumn

```php?start_inline=true
public static function getNamingSchemeColumn(): string
```




**Static:** this method is **static**.
<br />**Visibility:** this method is **public**.
<br />
 **Returns**: this method returns **string**
<br />



#### ORM\Entity::getNamingSchemeMethods

```php?start_inline=true
public static function getNamingSchemeMethods(): string
```




**Static:** this method is **static**.
<br />**Visibility:** this method is **public**.
<br />
 **Returns**: this method returns **string**
<br />



#### ORM\Entity::getNamingSchemeTable

```php?start_inline=true
public static function getNamingSchemeTable(): string
```




**Static:** this method is **static**.
<br />**Visibility:** this method is **public**.
<br />
 **Returns**: this method returns **string**
<br />



#### ORM\Entity::getPrimaryKey

```php?start_inline=true
public function getPrimaryKey(): array
```

##### Get the primary key



**Visibility:** this method is **public**.
<br />
 **Returns**: this method returns **array**
<br />**Throws:** this method may throw **\ORM\Exceptions\IncompletePrimaryKey**<br />



#### ORM\Entity::getPrimaryKeyVars

```php?start_inline=true
public static function getPrimaryKeyVars(): array
```

##### Get the primary key vars

The primary key can consist of multiple columns. You should configure the vars that are translated to these
columns.

**Static:** this method is **static**.
<br />**Visibility:** this method is **public**.
<br />
 **Returns**: this method returns **array**
<br />



#### ORM\Entity::getReflection

```php?start_inline=true
protected static function getReflection(): \ReflectionClass
```

##### Get reflection of the entity



**Static:** this method is **static**.
<br />**Visibility:** this method is **protected**.
<br />
 **Returns**: this method returns **\ReflectionClass**
<br />



#### ORM\Entity::getTableName

```php?start_inline=true
public static function getTableName(): string
```

##### Get the table name

The table name is constructed by $tableNameTemplate and $namingSchemeTable. It can be overwritten by
$tableName.

**Static:** this method is **static**.
<br />**Visibility:** this method is **public**.
<br />
 **Returns**: this method returns **string**
<br />**Throws:** this method may throw **\ORM\Exceptions\InvalidName** or **\ORM\Exceptions\InvalidConfiguration**<br />



#### ORM\Entity::getTableNameTemplate

```php?start_inline=true
public static function getTableNameTemplate(): string
```




**Static:** this method is **static**.
<br />**Visibility:** this method is **public**.
<br />
 **Returns**: this method returns **string**
<br />



#### ORM\Entity::isAutoIncremented

```php?start_inline=true
public static function isAutoIncremented(): boolean
```

##### Check if the table has a auto increment column.



**Static:** this method is **static**.
<br />**Visibility:** this method is **public**.
<br />
 **Returns**: this method returns **boolean**
<br />



#### ORM\Entity::isDirty

```php?start_inline=true
public function isDirty( string $var = null ): boolean
```

##### Checks if entity or $var got changed



**Visibility:** this method is **public**.
<br />
 **Returns**: this method returns **boolean**
<br />**Throws:** this method may throw **\ORM\Exceptions\InvalidConfiguration**<br />

##### Parameters

| Parameter | Type | Description |
|-----------|------|-------------|
| `$var` | **string**  | Check only this variable or all variables |



#### ORM\Entity::onChange

```php?start_inline=true
public function onChange( string $var, $oldValue, $value )
```

##### Empty event handler

Get called when something is changed with magic setter.

**Visibility:** this method is **public**.
<br />


##### Parameters

| Parameter | Type | Description |
|-----------|------|-------------|
| `$var` | **string**  | The variable that got changed.merge(node.inheritedProperties) |
| `$oldValue` | **mixed**  | The old value of the variable |
| `$value` | **mixed**  | The new value of the variable |



#### ORM\Entity::onInit

```php?start_inline=true
public function onInit( boolean $new )
```

##### Empty event handler

Get called when the entity get initialized.

**Visibility:** this method is **public**.
<br />


##### Parameters

| Parameter | Type | Description |
|-----------|------|-------------|
| `$new` | **boolean**  | Whether or not the entity is new or from database |



#### ORM\Entity::postPersist

```php?start_inline=true
public function postPersist()
```

##### Empty event handler

Get called after the entity got inserted in database.

**Visibility:** this method is **public**.
<br />




#### ORM\Entity::postUpdate

```php?start_inline=true
public function postUpdate()
```

##### Empty event handler

Get called after the entity got updated in database.

**Visibility:** this method is **public**.
<br />




#### ORM\Entity::prePersist

```php?start_inline=true
public function prePersist()
```

##### Empty event handler

Get called before the entity get inserted in database.

**Visibility:** this method is **public**.
<br />




#### ORM\Entity::preUpdate

```php?start_inline=true
public function preUpdate()
```

##### Empty event handler

Get called before the entity get updated in database.

**Visibility:** this method is **public**.
<br />




#### ORM\Entity::reset

```php?start_inline=true
public function reset( string $var = null )
```

##### Resets the entity or $var to original data



**Visibility:** this method is **public**.
<br />
**Throws:** this method may throw **\ORM\Exceptions\InvalidConfiguration**<br />

##### Parameters

| Parameter | Type | Description |
|-----------|------|-------------|
| `$var` | **string**  | Reset only this variable or all variables |



#### ORM\Entity::save

```php?start_inline=true
public function save( \ORM\EntityManager $entityManager = null ): \ORM\Entity
```

##### Save the entity to $entityManager



**Visibility:** this method is **public**.
<br />
 **Returns**: this method returns **\ORM\Entity**
<br />**Throws:** this method may throw **\ORM\Exceptions\NoConnection** or **\ORM\Exceptions\NoEntity** or **\ORM\Exceptions\NotScalar** or **\ORM\Exceptions\UnsupportedDriver** or **\ORM\Exceptions\IncompletePrimaryKey** or **\ORM\Exceptions\InvalidConfiguration** or **\ORM\Exceptions\InvalidName** or **\ORM\Exceptions\NoEntityManager**<br />

##### Parameters

| Parameter | Type | Description |
|-----------|------|-------------|
| `$entityManager` | **EntityManager**  |  |



#### ORM\Entity::serialize

```php?start_inline=true
public function serialize(): string
```

##### String representation of data



**Visibility:** this method is **public**.
<br />
 **Returns**: this method returns **string**
<br />



**See Also:**

* [http://php.net/manual/en/serializable.serialize.php](http://php.net/manual/en/serializable.serialize.php)

#### ORM\Entity::setNamingSchemeColumn

```php?start_inline=true
public static function setNamingSchemeColumn( string $namingSchemeColumn )
```




**Static:** this method is **static**.
<br />**Visibility:** this method is **public**.
<br />


##### Parameters

| Parameter | Type | Description |
|-----------|------|-------------|
| `$namingSchemeColumn` | **string**  |  |



#### ORM\Entity::setNamingSchemeMethods

```php?start_inline=true
public static function setNamingSchemeMethods( string $namingSchemeMethods )
```




**Static:** this method is **static**.
<br />**Visibility:** this method is **public**.
<br />


##### Parameters

| Parameter | Type | Description |
|-----------|------|-------------|
| `$namingSchemeMethods` | **string**  |  |



#### ORM\Entity::setNamingSchemeTable

```php?start_inline=true
public static function setNamingSchemeTable( string $namingSchemeTable )
```




**Static:** this method is **static**.
<br />**Visibility:** this method is **public**.
<br />
**Throws:** this method may throw **\ORM\Exceptions\InvalidConfiguration**<br />

##### Parameters

| Parameter | Type | Description |
|-----------|------|-------------|
| `$namingSchemeTable` | **string**  |  |



#### ORM\Entity::setTableNameTemplate

```php?start_inline=true
public static function setTableNameTemplate( string $tableNameTemplate )
```




**Static:** this method is **static**.
<br />**Visibility:** this method is **public**.
<br />
**Throws:** this method may throw **\ORM\Exceptions\InvalidConfiguration**<br />

##### Parameters

| Parameter | Type | Description |
|-----------|------|-------------|
| `$tableNameTemplate` | **string**  |  |



#### ORM\Entity::unserialize

```php?start_inline=true
public function unserialize( string $serialized )
```

##### Constructs the object



**Visibility:** this method is **public**.
<br />


##### Parameters

| Parameter | Type | Description |
|-----------|------|-------------|
| `$serialized` | **string**  | The string representation of data |



**See Also:**

* [http://php.net/manual/en/serializable.unserialize.php](http://php.net/manual/en/serializable.unserialize.php)



---

### ORM\EntityFetcher

**Extends:** [ORM\QueryBuilder\QueryBuilder](#ormquerybuilderquerybuilder)


#### Fetch entities from database

If you need more specific queries you write them yourself. If you need just more specific where clause you can pass
them to the *where() methods.

Supported:
 - joins with on clause (and alias)
 - joins with using (and alias)
 - where conditions
 - parenthesis
 - order by one or more columns / expressions
 - group by one or more columns / expressions
 - limit and offset
 - modifiers




#### Properties

| Visibility | Name | Type | Description                           |
|------------|------|------|---------------------------------------|
| **protected** | `$tableName` | **string** | The table to query |
| **protected** | `$alias` | **string** | The alias of the main table |
| **protected** | `$columns` | **array** | Columns to fetch (null is equal to [&#039;*&#039;]) |
| **protected** | `$joins` | **array&lt;string>** | Joins get concatenated with space |
| **protected** | `$limit` | **integer** | Limit amount of rows |
| **protected** | `$offset` | **integer** | Offset to start from |
| **protected** | `$groupBy` | **array&lt;string>** | Group by conditions get concatenated with comma |
| **protected** | `$orderBy` | **array&lt;string>** | Order by conditions get concatenated with comma |
| **protected** | `$modifier` | **array&lt;string>** | Modifiers get concatenated with space |
| **protected** | `$entityManager` | **EntityManager** | The entity manager where entities get stored |
| **public static** | `$defaultEntityManager` | **EntityManager** | The default EntityManager to use to for quoting |
| **protected** | `$where` | **array&lt;string>** | Where conditions get concatenated with space |
| **protected** | `$onClose` | **callable** | Callback to close the parenthesis |
| **protected** | `$parent` | **QueryBuilder \ ParenthesisInterface** | Parent parenthesis or query |
| **protected** | `$class` | **string &#124; Entity** | The entity class that we want to fetch |
| **protected** | `$result` | ** \ PDOStatement** | The result object from PDO |
| **protected** | `$query` | **string &#124; QueryBuilder \ QueryBuilderInterface** | The query to execute (overwrites other settings) |
| **protected** | `$classMapping` | **array&lt;string[]>** | The class to alias mapping and vise versa |



#### Methods

* [__construct](#ormentityfetcher__construct) Constructor
* [all](#ormentityfetcherall) Fetch an array of entities
* [andParenthesis](#ormentityfetcherandparenthesis) Add a parenthesis with AND
* [andWhere](#ormentityfetcherandwhere) Add a where condition with AND.
* [close](#ormentityfetcherclose) Close parenthesis
* [column](#ormentityfetchercolumn) Add $column
* [columns](#ormentityfetchercolumns) Set $columns
* [convertPlaceholders](#ormentityfetcherconvertplaceholders) Replaces questionmarks in $expression with $args
* [fullJoin](#ormentityfetcherfulljoin) Full (outer) join $tableName with $options
* [getExpression](#ormentityfetchergetexpression) Get the expression
* [getQuery](#ormentityfetchergetquery) Get the query / select statement
* [getStatement](#ormentityfetchergetstatement) Query database and return result
* [groupBy](#ormentityfetchergroupby) Group By $column
* [join](#ormentityfetcherjoin) (Inner) join $tableName with $options
* [leftJoin](#ormentityfetcherleftjoin) Left (outer) join $tableName with $options
* [limit](#ormentityfetcherlimit) Set $limit
* [modifier](#ormentityfetchermodifier) Add $modifier
* [offset](#ormentityfetcheroffset) Set $offset
* [one](#ormentityfetcherone) Fetch one entity
* [orderBy](#ormentityfetcherorderby) Order By $column in $direction
* [orParenthesis](#ormentityfetcherorparenthesis) Add a parenthesis with OR
* [orWhere](#ormentityfetcherorwhere) Add a where condition with OR.
* [parenthesis](#ormentityfetcherparenthesis) Alias for andParenthesis
* [rightJoin](#ormentityfetcherrightjoin) Right (outer) join $tableName with $options
* [setQuery](#ormentityfetchersetquery) Set a raw query or use different QueryBuilder
* [where](#ormentityfetcherwhere) Alias for andWhere

#### ORM\EntityFetcher::__construct

```php?start_inline=true
public function __construct(
    \ORM\EntityManager $entityManager, \ORM\Entity $class
): EntityFetcher
```

##### Constructor

Create a select statement for $tableName with an object oriented interface.

It uses static::$defaultEntityManager if $entityManager is not given.

**Visibility:** this method is **public**.
<br />
**Throws:** this method may throw **\ORM\Exceptions\InvalidConfiguration** or **\ORM\Exceptions\InvalidName**<br />

##### Parameters

| Parameter | Type | Description |
|-----------|------|-------------|
| `$entityManager` | **EntityManager**  | EntityManager where to store the fetched entities |
| `$class` | **Entity &#124; string**  | Class to fetch |



#### ORM\EntityFetcher::all

```php?start_inline=true
public function all( integer $limit ): array<\ORM\Entity>
```

##### Fetch an array of entities

When no $limit is set it fetches all entities in result set.

**Visibility:** this method is **public**.
<br />
 **Returns**: this method returns **array&lt;mixed,\ORM\Entity&gt;**
<br />**Throws:** this method may throw **\ORM\Exceptions\IncompletePrimaryKey** or **\ORM\Exceptions\InvalidConfiguration** or **\ORM\Exceptions\NoConnection**<br />

##### Parameters

| Parameter | Type | Description |
|-----------|------|-------------|
| `$limit` | **integer**  | Maximum number of entities to fetch |



#### ORM\EntityFetcher::andParenthesis

```php?start_inline=true
public function andParenthesis(): \ORM\QueryBuilder\ParenthesisInterface
```

##### Add a parenthesis with AND



**Visibility:** this method is **public**.
<br />
 **Returns**: this method returns **\ORM\QueryBuilder\ParenthesisInterface**
<br />



#### ORM\EntityFetcher::andWhere

```php?start_inline=true
public function andWhere(
    string $column, string $operator = '', string $value = ''
): Parenthesis
```

##### Add a where condition with AND.

QueryBuilderInterface andWhere($column[, $operator[, $value]]);

If $column has the same amount of question marks as $value - $value is the second parameter.

If there is no third parameter and no question mark in $column then the default operator is '=' and $value is
the second parameter.

These calls are equal:

```php?start_inline=true
andWhere('name', '=' , 'John Doe')
andWhere('name = ?', 'John Doe')
andWhere('name', 'John Doe')
andWhere('name = ?', ['John Doe'])
```

**Visibility:** this method is **public**.
<br />
 **Returns**: this method returns **EntityFetcher**
<br />

##### Parameters

| Parameter | Type | Description |
|-----------|------|-------------|
| `$column` | **string**  | Column or expression with placeholders |
| `$operator` | **string &#124; array**  | Operator, value or array of values |
| `$value` | **string**  | Value (required when used with operator) |



#### ORM\EntityFetcher::close

```php?start_inline=true
public function close(): \ORM\QueryBuilder\QueryBuilderInterface|\ORM\QueryBuilder\ParenthesisInterface
```

##### Close parenthesis



**Visibility:** this method is **public**.
<br />
 **Returns**: this method returns **\ORM\QueryBuilder\QueryBuilderInterface|\ORM\QueryBuilder\ParenthesisInterface**
<br />



#### ORM\EntityFetcher::column

```php?start_inline=true
public function column(
    string $column, array $args = array(), string $alias = ''
): \ORM\QueryBuilder\QueryBuilder
```

##### Add $column

Optionally you can provide an expression with question marks as placeholders filled with $args.

**Visibility:** this method is **public**.
<br />
 **Returns**: this method returns **\ORM\QueryBuilder\QueryBuilder**
<br />

##### Parameters

| Parameter | Type | Description |
|-----------|------|-------------|
| `$column` | **string**  | Column or expression to fetch |
| `$args` | **array**  | Arguments for expression |
| `$alias` | **string**  | Alias for the column |



#### ORM\EntityFetcher::columns

```php?start_inline=true
public function columns( array $columns = null ): QueryBuilder
```

##### Set $columns



**Visibility:** this method is **public**.
<br />
 **Returns**: this method returns **EntityFetcher**
<br />

##### Parameters

| Parameter | Type | Description |
|-----------|------|-------------|
| `$columns` | **array**  |  |



#### ORM\EntityFetcher::convertPlaceholders

```php?start_inline=true
protected function convertPlaceholders(
    string $expression, array $args, boolean $translateCols = true
): string
```

##### Replaces questionmarks in $expression with $args

Additionally this method replaces "ClassName::var" with "alias.col" and "alias.var" with "alias.col" if
$translateCols is true (default).

**Visibility:** this method is **protected**.
<br />
 **Returns**: this method returns **string**
<br />**Throws:** this method may throw **\ORM\Exceptions\NoConnection** or **\ORM\Exceptions\NotScalar**<br />

##### Parameters

| Parameter | Type | Description |
|-----------|------|-------------|
| `$expression` | **string**  | Expression with placeholders |
| `$args` | **array &#124; mixed**  | Argument(s) to insert |
| `$translateCols` | **boolean**  | Whether or not column names should be translated |



#### ORM\EntityFetcher::fullJoin

```php?start_inline=true
public function fullJoin(
    string $tableName, string $expression = '', string $alias = '', 
    array $args = array()
): QueryBuilder
```

##### Full (outer) join $tableName with $options

When no expression got provided self get returned. If you want to get a parenthesis the parameter empty
can be set to false.

ATTENTION: here the default value of empty got changed - defaults to yes

**Visibility:** this method is **public**.
<br />
 **Returns**: this method returns **EntityFetcher**
<br />

##### Parameters

| Parameter | Type | Description |
|-----------|------|-------------|
| `$tableName` | **string**  | Table to join |
| `$expression` | **string &#124; boolean**  | Expression, single column name or boolean to create an empty join |
| `$alias` | **string**  | Alias for the table |
| `$args` | **array**  | Arguments for expression |



#### ORM\EntityFetcher::getExpression

```php?start_inline=true
public function getExpression(): string
```

##### Get the expression

Returns the complete expression inside this parenthesis.

**Visibility:** this method is **public**.
<br />
 **Returns**: this method returns **string**
<br />



#### ORM\EntityFetcher::getQuery

```php?start_inline=true
public function getQuery(): string
```

##### Get the query / select statement

Builds the statement from current where conditions, joins, columns and so on.

**Visibility:** this method is **public**.
<br />
 **Returns**: this method returns **string**
<br />



#### ORM\EntityFetcher::getStatement

```php?start_inline=true
private function getStatement(): \PDOStatement
```

##### Query database and return result

Queries the database with current query and returns the resulted PDOStatement.

If query failed it returns false. It also stores this failed result and to change the query afterwards will not
change the result.

**Visibility:** this method is **private**.
<br />
 **Returns**: this method returns **\PDOStatement**
<br />**Throws:** this method may throw **\ORM\Exceptions\NoConnection**<br />



#### ORM\EntityFetcher::groupBy

```php?start_inline=true
public function groupBy( string $column, array $args = array() ): QueryBuilder
```

##### Group By $column

Optionally you can provide an expression in $column with question marks as placeholders.

**Visibility:** this method is **public**.
<br />
 **Returns**: this method returns **EntityFetcher**
<br />

##### Parameters

| Parameter | Type | Description |
|-----------|------|-------------|
| `$column` | **string**  | Column or expression for groups |
| `$args` | **array**  | Arguments for expression |



#### ORM\EntityFetcher::join

```php?start_inline=true
public function join(
    string $tableName, string $expression = '', string $alias = '', 
    array $args = array()
): QueryBuilder
```

##### (Inner) join $tableName with $options

When no expression got provided a ParenthesisInterface get returned. If this parenthesis not get filled you
will most likely get an error from your database. If you don't want to get a parenthesis the parameter empty
can be set to true.

**Visibility:** this method is **public**.
<br />
 **Returns**: this method returns **EntityFetcher**
<br />

##### Parameters

| Parameter | Type | Description |
|-----------|------|-------------|
| `$tableName` | **string**  | Table to join |
| `$expression` | **string &#124; boolean**  | Expression, single column name or boolean to create an empty join |
| `$alias` | **string**  | Alias for the table |
| `$args` | **array**  | Arguments for expression |



#### ORM\EntityFetcher::leftJoin

```php?start_inline=true
public function leftJoin(
    string $tableName, string $expression = '', string $alias = '', 
    array $args = array()
): QueryBuilder
```

##### Left (outer) join $tableName with $options

When no expression got provided a ParenthesisInterface get returned. If this parenthesis not get filled you
will most likely get an error from your database. If you don't want to get a parenthesis the parameter empty
can be set to true.

**Visibility:** this method is **public**.
<br />
 **Returns**: this method returns **EntityFetcher**
<br />

##### Parameters

| Parameter | Type | Description |
|-----------|------|-------------|
| `$tableName` | **string**  | Table to join |
| `$expression` | **string &#124; boolean**  | Expression, single column name or boolean to create an empty join |
| `$alias` | **string**  | Alias for the table |
| `$args` | **array**  | Arguments for expression |



#### ORM\EntityFetcher::limit

```php?start_inline=true
public function limit( integer $limit ): QueryBuilder
```

##### Set $limit

Limits the amount of rows fetched from database.

**Visibility:** this method is **public**.
<br />
 **Returns**: this method returns **EntityFetcher**
<br />

##### Parameters

| Parameter | Type | Description |
|-----------|------|-------------|
| `$limit` | **integer**  | The limit to set |



#### ORM\EntityFetcher::modifier

```php?start_inline=true
public function modifier( string $modifier ): QueryBuilder
```

##### Add $modifier

Add query modifiers such as SQL_CALC_FOUND_ROWS or DISTINCT.

**Visibility:** this method is **public**.
<br />
 **Returns**: this method returns **EntityFetcher**
<br />

##### Parameters

| Parameter | Type | Description |
|-----------|------|-------------|
| `$modifier` | **string**  |  |



#### ORM\EntityFetcher::offset

```php?start_inline=true
public function offset( integer $offset ): QueryBuilder
```

##### Set $offset

Changes the offset (only with limit) where fetching starts in the query.

**Visibility:** this method is **public**.
<br />
 **Returns**: this method returns **EntityFetcher**
<br />

##### Parameters

| Parameter | Type | Description |
|-----------|------|-------------|
| `$offset` | **integer**  | The offset to set |



#### ORM\EntityFetcher::one

```php?start_inline=true
public function one(): \ORM\Entity
```

##### Fetch one entity

If there is no more entity in the result set it returns null.

**Visibility:** this method is **public**.
<br />
 **Returns**: this method returns **\ORM\Entity**
<br />**Throws:** this method may throw **\ORM\Exceptions\IncompletePrimaryKey** or **\ORM\Exceptions\InvalidConfiguration** or **\ORM\Exceptions\NoConnection**<br />



#### ORM\EntityFetcher::orderBy

```php?start_inline=true
public function orderBy(
    string $column, string $direction = self::DIRECTION_ASCENDING, 
    array $args = array()
): QueryBuilder
```

##### Order By $column in $direction

Optionally you can provide an expression in $column with question marks as placeholders.

**Visibility:** this method is **public**.
<br />
 **Returns**: this method returns **EntityFetcher**
<br />

##### Parameters

| Parameter | Type | Description |
|-----------|------|-------------|
| `$column` | **string**  | Column or expression for order |
| `$direction` | **string**  | Direction (default: `ASC`) |
| `$args` | **array**  | Arguments for expression |



#### ORM\EntityFetcher::orParenthesis

```php?start_inline=true
public function orParenthesis(): \ORM\QueryBuilder\ParenthesisInterface
```

##### Add a parenthesis with OR



**Visibility:** this method is **public**.
<br />
 **Returns**: this method returns **\ORM\QueryBuilder\ParenthesisInterface**
<br />



#### ORM\EntityFetcher::orWhere

```php?start_inline=true
public function orWhere(
    string $column, string $operator = '', string $value = ''
): Parenthesis
```

##### Add a where condition with OR.

QueryBuilderInterface orWhere($column[, $operator[, $value]]);

If $column has the same amount of question marks as $value - $value is the second parameter.

If there is no third parameter and no question mark in $column then the default operator is '=' and $value is
the second parameter.

These calls are equal:

```php?start_inline=true
orWhere('name', '=' , 'John Doe')
orWhere('name = ?', 'John Doe')
orWhere('name', 'John Doe')
orWhere('name = ?', ['John Doe'])
```

**Visibility:** this method is **public**.
<br />
 **Returns**: this method returns **EntityFetcher**
<br />

##### Parameters

| Parameter | Type | Description |
|-----------|------|-------------|
| `$column` | **string**  | Column or expression with placeholders |
| `$operator` | **string &#124; array**  | Operator, value or array of values |
| `$value` | **string**  | Value (required when used with operator) |



#### ORM\EntityFetcher::parenthesis

```php?start_inline=true
public function parenthesis(): \ORM\QueryBuilder\ParenthesisInterface
```

##### Alias for andParenthesis



**Visibility:** this method is **public**.
<br />
 **Returns**: this method returns **\ORM\QueryBuilder\ParenthesisInterface**
<br />



#### ORM\EntityFetcher::rightJoin

```php?start_inline=true
public function rightJoin(
    string $tableName, string $expression = '', string $alias = '', 
    array $args = array()
): QueryBuilder
```

##### Right (outer) join $tableName with $options

When no expression got provided a ParenthesisInterface get returned. If this parenthesis not get filled you
will most likely get an error from your database. If you don't want to get a parenthesis the parameter empty
can be set to true.

**Visibility:** this method is **public**.
<br />
 **Returns**: this method returns **EntityFetcher**
<br />

##### Parameters

| Parameter | Type | Description |
|-----------|------|-------------|
| `$tableName` | **string**  | Table to join |
| `$expression` | **string &#124; boolean**  | Expression, single column name or boolean to create an empty join |
| `$alias` | **string**  | Alias for the table |
| `$args` | **array**  | Arguments for expression |



#### ORM\EntityFetcher::setQuery

```php?start_inline=true
public function setQuery( string $query, array $args = null ): $this
```

##### Set a raw query or use different QueryBuilder

For easier use and against sql injection it allows question mark placeholders.

**Visibility:** this method is **public**.
<br />
 **Returns**: this method returns **$this**
<br />**Throws:** this method may throw **\ORM\Exceptions\NoConnection** or **\ORM\Exceptions\NotScalar**<br />

##### Parameters

| Parameter | Type | Description |
|-----------|------|-------------|
| `$query` | **string &#124; QueryBuilder\QueryBuilderInterface**  | Raw query string or a QueryBuilderInterface |
| `$args` | **array**  | The arguments for placeholders |



#### ORM\EntityFetcher::where

```php?start_inline=true
public function where(
    string $column, string $operator = '', string $value = ''
): Parenthesis
```

##### Alias for andWhere

QueryBuilderInterface where($column[, $operator[, $value]]);

If $column has the same amount of question marks as $value - $value is the second parameter.

If there is no third parameter and no question mark in $column then the default operator is '=' and $value is
the second parameter.

These calls are equal:

```php?start_inline=true
where('name', '=' , 'John Doe')
where('name = ?', 'John Doe')
where('name', 'John Doe')
where('name = ?', ['John Doe'])
```

**Visibility:** this method is **public**.
<br />
 **Returns**: this method returns **EntityFetcher**
<br />

##### Parameters

| Parameter | Type | Description |
|-----------|------|-------------|
| `$column` | **string**  | Column or expression with placeholders |
| `$operator` | **string &#124; array**  | Operator, value or array of values |
| `$value` | **string**  | Value (required when used with operator) |





---

### ORM\EntityManager



#### The EntityManager that manages the instances of Entities.





#### Constants

| Name | Value |
|------|-------|
| OPT_CONNECTION | `'connection'` |
| OPT_MYSQL_BOOLEAN_TRUE | `'mysqlTrue'` |
| OPT_MYSQL_BOOLEAN_FALSE | `'mysqlFalse'` |
| OPT_SQLITE_BOOLEAN_TRUE | `'sqliteTrue'` |
| OPT_SQLITE_BOOLEAN_FASLE | `'sqliteFalse'` |
| OPT_PGSQL_BOOLEAN_TRUE | `'pgsqlTrue'` |
| OPT_PGSQL_BOOLEAN_FALSE | `'pgsqlFalse'` |
| OPT_QUOTING_CHARACTER | `'quotingChar'` |
| OPT_IDENTIFIER_DIVIDER | `'identifierDivider'` |
<<<<<<< HEAD
=======
| OPT_TABLE_NAME_TEMPLATE | `'tableNameTemplate'` |
| OPT_NAMING_SCHEME_TABLE | `'namingSchemeTable'` |
| OPT_NAMING_SCHEME_COLUMN | `'namingSchemeColumn'` |
| OPT_NAMING_SCHEME_METHODS | `'namingSchemeMethods'` |
>>>>>>> 497f015b


#### Properties

| Visibility | Name | Type | Description                           |
|------------|------|------|---------------------------------------|
| **protected** | `$connection` | ** \ PDO &#124; callable &#124; DbConfig** | Connection to database |
| **protected** | `$map` | **array&lt;Entity[]>** | The Entity map |
| **protected** | `$options` | **array** | The options set for this instance |



#### Methods

* [__construct](#ormentitymanager__construct) Constructor
* [delete](#ormentitymanagerdelete) Delete $entity from database
* [escapeIdentifier](#ormentitymanagerescapeidentifier) Returns $identifier quoted for use in a sql statement
* [escapeValue](#ormentitymanagerescapevalue) Returns $value formatted to use in a sql statement.
* [fetch](#ormentitymanagerfetch) Fetch one or more entities
* [getConnection](#ormentitymanagergetconnection) Get the pdo connection for $name.
* [getOption](#ormentitymanagergetoption) Get $option
* [map](#ormentitymanagermap) Map $entity in the entity map
* [setConnection](#ormentitymanagersetconnection) Add connection after instantiation
* [setOption](#ormentitymanagersetoption) Set $option to $value
* [sync](#ormentitymanagersync) Synchronizing $entity with database

#### ORM\EntityManager::__construct

```php?start_inline=true
public function __construct( array $options = array() ): EntityManager
```

##### Constructor



**Visibility:** this method is **public**.
<br />
**Throws:** this method may throw **\ORM\Exceptions\InvalidConfiguration**<br />

##### Parameters

| Parameter | Type | Description |
|-----------|------|-------------|
| `$options` | **array**  | Options for the new EntityManager |



#### ORM\EntityManager::delete

```php?start_inline=true
public function delete( \ORM\Entity $entity ): boolean
```

##### Delete $entity from database

This method does not delete from the map - you can still receive the entity via fetch.

**Visibility:** this method is **public**.
<br />
 **Returns**: this method returns **boolean**
<br />**Throws:** this method may throw **\ORM\Exceptions\InvalidName** or **\ORM\Exceptions\IncompletePrimaryKey** or **\ORM\Exceptions\InvalidConfiguration** or **\ORM\Exceptions\NoConnection** or **\ORM\Exceptions\NotScalar**<br />

##### Parameters

| Parameter | Type | Description |
|-----------|------|-------------|
| `$entity` | **Entity**  |  |



#### ORM\EntityManager::escapeIdentifier

```php?start_inline=true
public function escapeIdentifier( string $identifier ): string
```

##### Returns $identifier quoted for use in a sql statement



**Visibility:** this method is **public**.
<br />
 **Returns**: this method returns **string**
<br />

##### Parameters

| Parameter | Type | Description |
|-----------|------|-------------|
| `$identifier` | **string**  | Identifier to quote |



#### ORM\EntityManager::escapeValue

```php?start_inline=true
<<<<<<< HEAD
public function escapeValue( $value, string $connection = 'default' ): string
=======
public function escapeValue( $value ): string
>>>>>>> 497f015b
```

##### Returns $value formatted to use in a sql statement.



**Visibility:** this method is **public**.
<br />
 **Returns**: this method returns **string**
<br />**Throws:** this method may throw **\ORM\Exceptions\NoConnection** or **\ORM\Exceptions\NotScalar**<br />

##### Parameters

| Parameter | Type | Description |
|-----------|------|-------------|
| `$value` | **mixed**  | The variable that should be returned in SQL syntax |
<<<<<<< HEAD
| `$connection` | **string**  | The connection to use for quoting |
=======
>>>>>>> 497f015b



#### ORM\EntityManager::fetch

```php?start_inline=true
public function fetch(
    string $class, $primaryKey = null
): \ORM\Entity|\ORM\EntityFetcher
```

##### Fetch one or more entities

With $primaryKey it tries to find this primary key in the entity map (carefully: mostly the database returns a
string and we do not convert them). If there is no entity in the entity map it tries to fetch the entity from
the database. The return value is then null (not found) or the entity.

Without $primaryKey it creates an entityFetcher and returns this.

**Visibility:** this method is **public**.
<br />
 **Returns**: this method returns **\ORM\Entity|\ORM\EntityFetcher**
<br />**Throws:** this method may throw **\ORM\Exceptions\IncompletePrimaryKey** or **\ORM\Exceptions\InvalidConfiguration** or **\ORM\Exceptions\NoConnection** or **\ORM\Exceptions\NoEntity**<br />

##### Parameters

| Parameter | Type | Description |
|-----------|------|-------------|
| `$class` | **string &#124; Entity**  | The entity class you want to fetch |
| `$primaryKey` | **mixed**  | The primary key of the entity you want to fetch |



#### ORM\EntityManager::getConnection

```php?start_inline=true
public function getConnection(): \PDO
```

##### Get the pdo connection for $name.



**Visibility:** this method is **public**.
<br />
 **Returns**: this method returns **\PDO**
<br />**Throws:** this method may throw **\ORM\Exceptions\NoConnection**<br />



#### ORM\EntityManager::getOption

```php?start_inline=true
public function getOption( $option ): mixed
```

##### Get $option



**Visibility:** this method is **public**.
<br />
 **Returns**: this method returns **mixed**
<br />

##### Parameters

| Parameter | Type | Description |
|-----------|------|-------------|
| `$option` |   |  |



#### ORM\EntityManager::map

```php?start_inline=true
public function map( \ORM\Entity $entity, boolean $update = false ): \ORM\Entity
```

##### Map $entity in the entity map

Returns the given entity or an entity that previously got mapped. This is useful to work in every function with
the same object.

```php?start_inline=true
$user = $enitityManager->map(new User(['id' => 42]));
```

**Visibility:** this method is **public**.
<br />
 **Returns**: this method returns **\ORM\Entity**
<br />**Throws:** this method may throw **\ORM\Exceptions\IncompletePrimaryKey**<br />

##### Parameters

| Parameter | Type | Description |
|-----------|------|-------------|
| `$entity` | **Entity**  |  |
| `$update` | **boolean**  | Update the entity map |



#### ORM\EntityManager::setConnection

```php?start_inline=true
public function setConnection( \PDO $connection )
```

##### Add connection after instantiation

The connection can be an array of parameters for DbConfig::__construct(), a callable function that returns a PDO
instance, an instance of DbConfig or a PDO instance itself.

When it is not a PDO instance the connection get established on first use.

**Visibility:** this method is **public**.
<br />
**Throws:** this method may throw **\ORM\Exceptions\InvalidConfiguration**<br />

##### Parameters

| Parameter | Type | Description |
|-----------|------|-------------|
| `$connection` | **\PDO &#124; callable &#124; DbConfig &#124; array**  | A configuration for (or a) PDO instance |



#### ORM\EntityManager::setOption

```php?start_inline=true
public function setOption( string $option, $value ): EntityManager
```

##### Set $option to $value



**Visibility:** this method is **public**.
<br />
 **Returns**: this method returns **EntityManager**
<br />

##### Parameters

| Parameter | Type | Description |
|-----------|------|-------------|
| `$option` | **string**  | One of OPT_* constants |
| `$value` | **mixed**  |  |



#### ORM\EntityManager::sync

```php?start_inline=true
public function sync( \ORM\Entity $entity, boolean $reset = false ): boolean
```

##### Synchronizing $entity with database

If $reset is true it also calls reset() on $entity.

**Visibility:** this method is **public**.
<br />
 **Returns**: this method returns **boolean**
<br />**Throws:** this method may throw **\ORM\Exceptions\IncompletePrimaryKey** or **\ORM\Exceptions\InvalidConfiguration** or **\ORM\Exceptions\NoConnection** or **\ORM\Exceptions\NoEntity**<br />

##### Parameters

| Parameter | Type | Description |
|-----------|------|-------------|
| `$entity` | **Entity**  |  |
| `$reset` | **boolean**  | Reset entities current data |





---

### ORM\Exception

**Extends:** [](#)


#### Base exception for ORM

Every ORM exception extends this class. So you can easily catch all exceptions from ORM.







---

### ORM\Exceptions\IncompletePrimaryKey

**Extends:** [ORM\Exception](#ormexception)



Every ORM exception extends this class. So you can easily catch all exceptions from ORM.







---

### ORM\Exceptions\InvalidConfiguration

**Extends:** [ORM\Exception](#ormexception)



Every ORM exception extends this class. So you can easily catch all exceptions from ORM.







---

### ORM\Exceptions\InvalidName

**Extends:** [ORM\Exception](#ormexception)



Every ORM exception extends this class. So you can easily catch all exceptions from ORM.







---

### ORM\Exceptions\NoConnection

**Extends:** [ORM\Exception](#ormexception)



Every ORM exception extends this class. So you can easily catch all exceptions from ORM.







---

### ORM\Exceptions\NoEntity

**Extends:** [ORM\Exception](#ormexception)



Every ORM exception extends this class. So you can easily catch all exceptions from ORM.







---

### ORM\Exceptions\NoEntityManager

**Extends:** [ORM\Exception](#ormexception)


#### Base exception for ORM

Every ORM exception extends this class. So you can easily catch all exceptions from ORM.







---

### ORM\Exceptions\NotJoined

**Extends:** [ORM\Exception](#ormexception)



Every ORM exception extends this class. So you can easily catch all exceptions from ORM.







---

### ORM\Exceptions\NotScalar

**Extends:** [ORM\Exception](#ormexception)



Every ORM exception extends this class. So you can easily catch all exceptions from ORM.







---

### ORM\QueryBuilder\Parenthesis


**Implements:** [ORM\QueryBuilder\ParenthesisInterface](#ormquerybuilderparenthesisinterface)







#### Properties

| Visibility | Name | Type | Description                           |
|------------|------|------|---------------------------------------|
| **protected** | `$where` | **array&lt;string>** | Where conditions get concatenated with space |
| **protected** | `$onClose` | **callable** | Callback to close the parenthesis |
| **protected** | `$parent` | **ParenthesisInterface** | Parent parenthesis or query |



#### Methods

* [__construct](#ormquerybuilderparenthesis__construct) Constructor
* [andParenthesis](#ormquerybuilderparenthesisandparenthesis) Add a parenthesis with AND
* [andWhere](#ormquerybuilderparenthesisandwhere) Add a where condition with AND.
* [close](#ormquerybuilderparenthesisclose) Close parenthesis
* [getExpression](#ormquerybuilderparenthesisgetexpression) Get the expression
* [orParenthesis](#ormquerybuilderparenthesisorparenthesis) Add a parenthesis with OR
* [orWhere](#ormquerybuilderparenthesisorwhere) Add a where condition with OR.
* [parenthesis](#ormquerybuilderparenthesisparenthesis) Alias for andParenthesis
* [where](#ormquerybuilderparenthesiswhere) Alias for andWhere

#### ORM\QueryBuilder\Parenthesis::__construct

```php?start_inline=true
public function __construct(
    callable $onClose, \ORM\QueryBuilder\ParenthesisInterface $parent
): Parenthesis
```

##### Constructor

Create a parenthesis inside another parenthesis or a query.

**Visibility:** this method is **public**.
<br />


##### Parameters

| Parameter | Type | Description |
|-----------|------|-------------|
| `$onClose` | **callable**  | Callable that gets executed when the parenthesis get closed |
| `$parent` | **ParenthesisInterface**  | Parent where createWhereCondition get executed |



#### ORM\QueryBuilder\Parenthesis::andParenthesis

```php?start_inline=true
public function andParenthesis(): \ORM\QueryBuilder\ParenthesisInterface
```

##### Add a parenthesis with AND



**Visibility:** this method is **public**.
<br />
 **Returns**: this method returns **\ORM\QueryBuilder\ParenthesisInterface**
<br />



#### ORM\QueryBuilder\Parenthesis::andWhere

```php?start_inline=true
public function andWhere(
    string $column, string $operator = '', string $value = ''
): Parenthesis
```

##### Add a where condition with AND.

QueryBuilderInterface andWhere($column[, $operator[, $value]]);

If $column has the same amount of question marks as $value - $value is the second parameter.

If there is no third parameter and no question mark in $column then the default operator is '=' and $value is
the second parameter.

These calls are equal:

```php?start_inline=true
andWhere('name', '=' , 'John Doe')
andWhere('name = ?', 'John Doe')
andWhere('name', 'John Doe')
andWhere('name = ?', ['John Doe'])
```

**Visibility:** this method is **public**.
<br />
 **Returns**: this method returns **Parenthesis**
<br />

##### Parameters

| Parameter | Type | Description |
|-----------|------|-------------|
| `$column` | **string**  | Column or expression with placeholders |
| `$operator` | **string &#124; array**  | Operator, value or array of values |
| `$value` | **string**  | Value (required when used with operator) |



#### ORM\QueryBuilder\Parenthesis::close

```php?start_inline=true
public function close(): \ORM\QueryBuilder\QueryBuilderInterface|\ORM\QueryBuilder\ParenthesisInterface
```

##### Close parenthesis



**Visibility:** this method is **public**.
<br />
 **Returns**: this method returns **\ORM\QueryBuilder\QueryBuilderInterface|\ORM\QueryBuilder\ParenthesisInterface**
<br />



#### ORM\QueryBuilder\Parenthesis::getExpression

```php?start_inline=true
public function getExpression(): string
```

##### Get the expression

Returns the complete expression inside this parenthesis.

**Visibility:** this method is **public**.
<br />
 **Returns**: this method returns **string**
<br />



#### ORM\QueryBuilder\Parenthesis::orParenthesis

```php?start_inline=true
public function orParenthesis(): \ORM\QueryBuilder\ParenthesisInterface
```

##### Add a parenthesis with OR



**Visibility:** this method is **public**.
<br />
 **Returns**: this method returns **\ORM\QueryBuilder\ParenthesisInterface**
<br />



#### ORM\QueryBuilder\Parenthesis::orWhere

```php?start_inline=true
public function orWhere(
    string $column, string $operator = '', string $value = ''
): Parenthesis
```

##### Add a where condition with OR.

QueryBuilderInterface orWhere($column[, $operator[, $value]]);

If $column has the same amount of question marks as $value - $value is the second parameter.

If there is no third parameter and no question mark in $column then the default operator is '=' and $value is
the second parameter.

These calls are equal:

```php?start_inline=true
orWhere('name', '=' , 'John Doe')
orWhere('name = ?', 'John Doe')
orWhere('name', 'John Doe')
orWhere('name = ?', ['John Doe'])
```

**Visibility:** this method is **public**.
<br />
 **Returns**: this method returns **Parenthesis**
<br />

##### Parameters

| Parameter | Type | Description |
|-----------|------|-------------|
| `$column` | **string**  | Column or expression with placeholders |
| `$operator` | **string &#124; array**  | Operator, value or array of values |
| `$value` | **string**  | Value (required when used with operator) |



#### ORM\QueryBuilder\Parenthesis::parenthesis

```php?start_inline=true
public function parenthesis(): \ORM\QueryBuilder\ParenthesisInterface
```

##### Alias for andParenthesis



**Visibility:** this method is **public**.
<br />
 **Returns**: this method returns **\ORM\QueryBuilder\ParenthesisInterface**
<br />



#### ORM\QueryBuilder\Parenthesis::where

```php?start_inline=true
public function where(
    string $column, string $operator = '', string $value = ''
): Parenthesis
```

##### Alias for andWhere

QueryBuilderInterface where($column[, $operator[, $value]]);

If $column has the same amount of question marks as $value - $value is the second parameter.

If there is no third parameter and no question mark in $column then the default operator is '=' and $value is
the second parameter.

These calls are equal:

```php?start_inline=true
where('name', '=' , 'John Doe')
where('name = ?', 'John Doe')
where('name', 'John Doe')
where('name = ?', ['John Doe'])
```

**Visibility:** this method is **public**.
<br />
 **Returns**: this method returns **Parenthesis**
<br />

##### Parameters

| Parameter | Type | Description |
|-----------|------|-------------|
| `$column` | **string**  | Column or expression with placeholders |
| `$operator` | **string &#124; array**  | Operator, value or array of values |
| `$value` | **string**  | Value (required when used with operator) |





---

### ORM\QueryBuilder\ParenthesisInterface



#### Interface ParenthesisInterface








#### Methods

* [andParenthesis](#ormquerybuilderparenthesisinterfaceandparenthesis) Add a parenthesis with AND
* [andWhere](#ormquerybuilderparenthesisinterfaceandwhere) Add a where condition with AND.
* [close](#ormquerybuilderparenthesisinterfaceclose) Close parenthesis
* [getExpression](#ormquerybuilderparenthesisinterfacegetexpression) Get the expression
* [orParenthesis](#ormquerybuilderparenthesisinterfaceorparenthesis) Add a parenthesis with OR
* [orWhere](#ormquerybuilderparenthesisinterfaceorwhere) Add a where condition with OR.
* [parenthesis](#ormquerybuilderparenthesisinterfaceparenthesis) Alias for andParenthesis
* [where](#ormquerybuilderparenthesisinterfacewhere) Alias for andWhere

#### ORM\QueryBuilder\ParenthesisInterface::andParenthesis

```php?start_inline=true
public function andParenthesis(): \ORM\QueryBuilder\ParenthesisInterface
```

##### Add a parenthesis with AND



**Visibility:** this method is **public**.
<br />
 **Returns**: this method returns **\ORM\QueryBuilder\ParenthesisInterface**
<br />



#### ORM\QueryBuilder\ParenthesisInterface::andWhere

```php?start_inline=true
public function andWhere(
    string $column, string $operator = '', string $value = ''
): ParenthesisInterface
```

##### Add a where condition with AND.

QueryBuilderInterface andWhere($column[, $operator[, $value]]);

If $column has the same amount of question marks as $value - $value is the second parameter.

If there is no third parameter and no question mark in $column then the default operator is '=' and $value is
the second parameter.

These calls are equal:

```php?start_inline=true
andWhere('name', '=' , 'John Doe')
andWhere('name = ?', 'John Doe')
andWhere('name', 'John Doe')
andWhere('name = ?', ['John Doe'])
```

**Visibility:** this method is **public**.
<br />
 **Returns**: this method returns **ParenthesisInterface**
<br />

##### Parameters

| Parameter | Type | Description |
|-----------|------|-------------|
| `$column` | **string**  | Column or expression with placeholders |
| `$operator` | **string &#124; array**  | Operator, value or array of values |
| `$value` | **string**  | Value (required when used with operator) |



#### ORM\QueryBuilder\ParenthesisInterface::close

```php?start_inline=true
public function close(): \ORM\QueryBuilder\QueryBuilderInterface|\ORM\QueryBuilder\ParenthesisInterface
```

##### Close parenthesis



**Visibility:** this method is **public**.
<br />
 **Returns**: this method returns **\ORM\QueryBuilder\QueryBuilderInterface|\ORM\QueryBuilder\ParenthesisInterface**
<br />



#### ORM\QueryBuilder\ParenthesisInterface::getExpression

```php?start_inline=true
public function getExpression(): string
```

##### Get the expression

Returns the complete expression inside this parenthesis.

**Visibility:** this method is **public**.
<br />
 **Returns**: this method returns **string**
<br />



#### ORM\QueryBuilder\ParenthesisInterface::orParenthesis

```php?start_inline=true
public function orParenthesis(): \ORM\QueryBuilder\ParenthesisInterface
```

##### Add a parenthesis with OR



**Visibility:** this method is **public**.
<br />
 **Returns**: this method returns **\ORM\QueryBuilder\ParenthesisInterface**
<br />



#### ORM\QueryBuilder\ParenthesisInterface::orWhere

```php?start_inline=true
public function orWhere(
    string $column, string $operator = '', string $value = ''
): ParenthesisInterface
```

##### Add a where condition with OR.

QueryBuilderInterface orWhere($column[, $operator[, $value]]);

If $column has the same amount of question marks as $value - $value is the second parameter.

If there is no third parameter and no question mark in $column then the default operator is '=' and $value is
the second parameter.

These calls are equal:

```php?start_inline=true
orWhere('name', '=' , 'John Doe')
orWhere('name = ?', 'John Doe')
orWhere('name', 'John Doe')
orWhere('name = ?', ['John Doe'])
```

**Visibility:** this method is **public**.
<br />
 **Returns**: this method returns **ParenthesisInterface**
<br />

##### Parameters

| Parameter | Type | Description |
|-----------|------|-------------|
| `$column` | **string**  | Column or expression with placeholders |
| `$operator` | **string &#124; array**  | Operator, value or array of values |
| `$value` | **string**  | Value (required when used with operator) |



#### ORM\QueryBuilder\ParenthesisInterface::parenthesis

```php?start_inline=true
public function parenthesis(): \ORM\QueryBuilder\ParenthesisInterface
```

##### Alias for andParenthesis



**Visibility:** this method is **public**.
<br />
 **Returns**: this method returns **\ORM\QueryBuilder\ParenthesisInterface**
<br />



**See Also:**

* \ORM\QueryBuilder\ParenthesisInterface::andWhere() 
#### ORM\QueryBuilder\ParenthesisInterface::where

```php?start_inline=true
public function where(
    string $column, string $operator = '', string $value = ''
): ParenthesisInterface
```

##### Alias for andWhere

QueryBuilderInterface where($column[, $operator[, $value]]);

If $column has the same amount of question marks as $value - $value is the second parameter.

If there is no third parameter and no question mark in $column then the default operator is '=' and $value is
the second parameter.

These calls are equal:

```php?start_inline=true
where('name', '=' , 'John Doe')
where('name = ?', 'John Doe')
where('name', 'John Doe')
where('name = ?', ['John Doe'])
```

**Visibility:** this method is **public**.
<br />
 **Returns**: this method returns **ParenthesisInterface**
<br />

##### Parameters

| Parameter | Type | Description |
|-----------|------|-------------|
| `$column` | **string**  | Column or expression with placeholders |
| `$operator` | **string &#124; array**  | Operator, value or array of values |
| `$value` | **string**  | Value (required when used with operator) |



**See Also:**

* \ORM\QueryBuilder\ParenthesisInterface::andWhere() 


---

### ORM\QueryBuilder\QueryBuilder

**Extends:** [ORM\QueryBuilder\Parenthesis](#ormquerybuilderparenthesis)

**Implements:** [ORM\QueryBuilder\QueryBuilderInterface](#ormquerybuilderquerybuilderinterface)

#### Build a ansi sql query / select statement

If you need more specific queries you write them yourself. If you need just more specific where clause you can pass
them to the *where() methods.

Supported:
 - joins with on clause (and alias)
 - joins with using (and alias)
 - where conditions
 - parenthesis
 - order by one or more columns / expressions
 - group by one or more columns / expressions
 - limit and offset




#### Properties

| Visibility | Name | Type | Description                           |
|------------|------|------|---------------------------------------|
| **protected** | `$where` | **array&lt;string>** | Where conditions get concatenated with space |
| **protected** | `$onClose` | **callable** | Callback to close the parenthesis |
| **protected** | `$parent` | **ParenthesisInterface** | Parent parenthesis or query |
| **protected** | `$tableName` | **string** | The table to query |
| **protected** | `$alias` | **string** | The alias of the main table |
| **protected** | `$columns` | **array** | Columns to fetch (null is equal to [&#039;*&#039;]) |
| **protected** | `$joins` | **array&lt;string>** | Joins get concatenated with space |
| **protected** | `$limit` | **integer** | Limit amount of rows |
| **protected** | `$offset` | **integer** | Offset to start from |
| **protected** | `$groupBy` | **array&lt;string>** | Group by conditions get concatenated with comma |
| **protected** | `$orderBy` | **array&lt;string>** | Order by conditions get concatenated with comma |
| **protected** | `$modifier` | **array&lt;string>** | Modifiers get concatenated with space |
| **protected** | `$entityManager` | ** \ ORM \ EntityManager** | EntityManager to use for quoting |
| **public static** | `$defaultEntityManager` | ** \ ORM \ EntityManager** | The default EntityManager to use to for quoting |



#### Methods

* [__construct](#ormquerybuilderquerybuilder__construct) Constructor
* [andParenthesis](#ormquerybuilderquerybuilderandparenthesis) Add a parenthesis with AND
* [andWhere](#ormquerybuilderquerybuilderandwhere) Add a where condition with AND.
* [close](#ormquerybuilderquerybuilderclose) Close parenthesis
* [column](#ormquerybuilderquerybuildercolumn) Add $column
* [columns](#ormquerybuilderquerybuildercolumns) Set $columns
* [convertPlaceholders](#ormquerybuilderquerybuilderconvertplaceholders) Replaces question marks in $expression with $args
* [fullJoin](#ormquerybuilderquerybuilderfulljoin) Full (outer) join $tableName with $options
* [getExpression](#ormquerybuilderquerybuildergetexpression) Get the expression
* [getQuery](#ormquerybuilderquerybuildergetquery) Get the query / select statement
* [groupBy](#ormquerybuilderquerybuildergroupby) Group By $column
* [join](#ormquerybuilderquerybuilderjoin) (Inner) join $tableName with $options
* [leftJoin](#ormquerybuilderquerybuilderleftjoin) Left (outer) join $tableName with $options
* [limit](#ormquerybuilderquerybuilderlimit) Set $limit
* [modifier](#ormquerybuilderquerybuildermodifier) Add $modifier
* [offset](#ormquerybuilderquerybuilderoffset) Set $offset
* [orderBy](#ormquerybuilderquerybuilderorderby) Order By $column in $direction
* [orParenthesis](#ormquerybuilderquerybuilderorparenthesis) Add a parenthesis with OR
* [orWhere](#ormquerybuilderquerybuilderorwhere) Add a where condition with OR.
* [parenthesis](#ormquerybuilderquerybuilderparenthesis) Alias for andParenthesis
* [rightJoin](#ormquerybuilderquerybuilderrightjoin) Right (outer) join $tableName with $options
* [where](#ormquerybuilderquerybuilderwhere) Alias for andWhere

#### ORM\QueryBuilder\QueryBuilder::__construct

```php?start_inline=true
public function __construct(
    string $tableName, string $alias = '', 
    \ORM\EntityManager $entityManager = null
): QueryBuilder
```

##### Constructor

Create a select statement for $tableName with an object oriented interface.

It uses static::$defaultEntityManager if $entityManager is not given.

**Visibility:** this method is **public**.
<br />


##### Parameters

| Parameter | Type | Description |
|-----------|------|-------------|
| `$tableName` | **string**  | The main table to use in FROM clause |
| `$alias` | **string**  | An alias for the table |
| `$entityManager` | **\ORM\EntityManager**  | EntityManager for quoting |



#### ORM\QueryBuilder\QueryBuilder::andParenthesis

```php?start_inline=true
public function andParenthesis(): \ORM\QueryBuilder\ParenthesisInterface
```

##### Add a parenthesis with AND



**Visibility:** this method is **public**.
<br />
 **Returns**: this method returns **\ORM\QueryBuilder\ParenthesisInterface**
<br />



#### ORM\QueryBuilder\QueryBuilder::andWhere

```php?start_inline=true
public function andWhere(
    string $column, string $operator = '', string $value = ''
): Parenthesis
```

##### Add a where condition with AND.

QueryBuilderInterface andWhere($column[, $operator[, $value]]);

If $column has the same amount of question marks as $value - $value is the second parameter.

If there is no third parameter and no question mark in $column then the default operator is '=' and $value is
the second parameter.

These calls are equal:

```php?start_inline=true
andWhere('name', '=' , 'John Doe')
andWhere('name = ?', 'John Doe')
andWhere('name', 'John Doe')
andWhere('name = ?', ['John Doe'])
```

**Visibility:** this method is **public**.
<br />
 **Returns**: this method returns **QueryBuilder**
<br />

##### Parameters

| Parameter | Type | Description |
|-----------|------|-------------|
| `$column` | **string**  | Column or expression with placeholders |
| `$operator` | **string &#124; array**  | Operator, value or array of values |
| `$value` | **string**  | Value (required when used with operator) |



#### ORM\QueryBuilder\QueryBuilder::close

```php?start_inline=true
public function close(): \ORM\QueryBuilder\QueryBuilderInterface|\ORM\QueryBuilder\ParenthesisInterface
```

##### Close parenthesis



**Visibility:** this method is **public**.
<br />
 **Returns**: this method returns **\ORM\QueryBuilder\QueryBuilderInterface|\ORM\QueryBuilder\ParenthesisInterface**
<br />



#### ORM\QueryBuilder\QueryBuilder::column

```php?start_inline=true
public function column(
    string $column, array $args = array(), string $alias = ''
): \ORM\QueryBuilder\QueryBuilder
```

##### Add $column

Optionally you can provide an expression with question marks as placeholders filled with $args.

**Visibility:** this method is **public**.
<br />
 **Returns**: this method returns **\ORM\QueryBuilder\QueryBuilder**
<br />

##### Parameters

| Parameter | Type | Description |
|-----------|------|-------------|
| `$column` | **string**  | Column or expression to fetch |
| `$args` | **array**  | Arguments for expression |
| `$alias` | **string**  | Alias for the column |



#### ORM\QueryBuilder\QueryBuilder::columns

```php?start_inline=true
public function columns( array $columns = null ): QueryBuilder
```

##### Set $columns



**Visibility:** this method is **public**.
<br />
 **Returns**: this method returns **QueryBuilder**
<br />

##### Parameters

| Parameter | Type | Description |
|-----------|------|-------------|
| `$columns` | **array**  |  |



#### ORM\QueryBuilder\QueryBuilder::convertPlaceholders

```php?start_inline=true
protected function convertPlaceholders(
    string $expression, array $args
): string
```

##### Replaces question marks in $expression with $args



**Visibility:** this method is **protected**.
<br />
 **Returns**: this method returns **string**
<br />**Throws:** this method may throw **\ORM\Exceptions\NoConnection** or **\ORM\Exceptions\NotScalar**<br />

##### Parameters

| Parameter | Type | Description |
|-----------|------|-------------|
| `$expression` | **string**  | Expression with placeholders |
| `$args` | **array &#124; mixed**  | Arguments for placeholders |



#### ORM\QueryBuilder\QueryBuilder::fullJoin

```php?start_inline=true
public function fullJoin(
    string $tableName, string $expression = '', string $alias = '', 
    array $args = array()
): QueryBuilder
```

##### Full (outer) join $tableName with $options

When no expression got provided self get returned. If you want to get a parenthesis the parameter empty
can be set to false.

ATTENTION: here the default value of empty got changed - defaults to yes

**Visibility:** this method is **public**.
<br />
 **Returns**: this method returns **QueryBuilder**
<br />

##### Parameters

| Parameter | Type | Description |
|-----------|------|-------------|
| `$tableName` | **string**  | Table to join |
| `$expression` | **string &#124; boolean**  | Expression, single column name or boolean to create an empty join |
| `$alias` | **string**  | Alias for the table |
| `$args` | **array**  | Arguments for expression |



#### ORM\QueryBuilder\QueryBuilder::getExpression

```php?start_inline=true
public function getExpression(): string
```

##### Get the expression

Returns the complete expression inside this parenthesis.

**Visibility:** this method is **public**.
<br />
 **Returns**: this method returns **string**
<br />



#### ORM\QueryBuilder\QueryBuilder::getQuery

```php?start_inline=true
public function getQuery(): string
```

##### Get the query / select statement

Builds the statement from current where conditions, joins, columns and so on.

**Visibility:** this method is **public**.
<br />
 **Returns**: this method returns **string**
<br />



#### ORM\QueryBuilder\QueryBuilder::groupBy

```php?start_inline=true
public function groupBy( string $column, array $args = array() ): QueryBuilder
```

##### Group By $column

Optionally you can provide an expression in $column with question marks as placeholders.

**Visibility:** this method is **public**.
<br />
 **Returns**: this method returns **QueryBuilder**
<br />

##### Parameters

| Parameter | Type | Description |
|-----------|------|-------------|
| `$column` | **string**  | Column or expression for groups |
| `$args` | **array**  | Arguments for expression |



#### ORM\QueryBuilder\QueryBuilder::join

```php?start_inline=true
public function join(
    string $tableName, string $expression = '', string $alias = '', 
    array $args = array()
): QueryBuilder
```

##### (Inner) join $tableName with $options

When no expression got provided a ParenthesisInterface get returned. If this parenthesis not get filled you
will most likely get an error from your database. If you don't want to get a parenthesis the parameter empty
can be set to true.

**Visibility:** this method is **public**.
<br />
 **Returns**: this method returns **QueryBuilder**
<br />

##### Parameters

| Parameter | Type | Description |
|-----------|------|-------------|
| `$tableName` | **string**  | Table to join |
| `$expression` | **string &#124; boolean**  | Expression, single column name or boolean to create an empty join |
| `$alias` | **string**  | Alias for the table |
| `$args` | **array**  | Arguments for expression |



#### ORM\QueryBuilder\QueryBuilder::leftJoin

```php?start_inline=true
public function leftJoin(
    string $tableName, string $expression = '', string $alias = '', 
    array $args = array()
): QueryBuilder
```

##### Left (outer) join $tableName with $options

When no expression got provided a ParenthesisInterface get returned. If this parenthesis not get filled you
will most likely get an error from your database. If you don't want to get a parenthesis the parameter empty
can be set to true.

**Visibility:** this method is **public**.
<br />
 **Returns**: this method returns **QueryBuilder**
<br />

##### Parameters

| Parameter | Type | Description |
|-----------|------|-------------|
| `$tableName` | **string**  | Table to join |
| `$expression` | **string &#124; boolean**  | Expression, single column name or boolean to create an empty join |
| `$alias` | **string**  | Alias for the table |
| `$args` | **array**  | Arguments for expression |



#### ORM\QueryBuilder\QueryBuilder::limit

```php?start_inline=true
public function limit( integer $limit ): QueryBuilder
```

##### Set $limit

Limits the amount of rows fetched from database.

**Visibility:** this method is **public**.
<br />
 **Returns**: this method returns **QueryBuilder**
<br />

##### Parameters

| Parameter | Type | Description |
|-----------|------|-------------|
| `$limit` | **integer**  | The limit to set |



#### ORM\QueryBuilder\QueryBuilder::modifier

```php?start_inline=true
public function modifier( string $modifier ): QueryBuilder
```

##### Add $modifier

Add query modifiers such as SQL_CALC_FOUND_ROWS or DISTINCT.

**Visibility:** this method is **public**.
<br />
 **Returns**: this method returns **QueryBuilder**
<br />

##### Parameters

| Parameter | Type | Description |
|-----------|------|-------------|
| `$modifier` | **string**  |  |



#### ORM\QueryBuilder\QueryBuilder::offset

```php?start_inline=true
public function offset( integer $offset ): QueryBuilder
```

##### Set $offset

Changes the offset (only with limit) where fetching starts in the query.

**Visibility:** this method is **public**.
<br />
 **Returns**: this method returns **QueryBuilder**
<br />

##### Parameters

| Parameter | Type | Description |
|-----------|------|-------------|
| `$offset` | **integer**  | The offset to set |



#### ORM\QueryBuilder\QueryBuilder::orderBy

```php?start_inline=true
public function orderBy(
    string $column, string $direction = self::DIRECTION_ASCENDING, 
    array $args = array()
): QueryBuilder
```

##### Order By $column in $direction

Optionally you can provide an expression in $column with question marks as placeholders.

**Visibility:** this method is **public**.
<br />
 **Returns**: this method returns **QueryBuilder**
<br />

##### Parameters

| Parameter | Type | Description |
|-----------|------|-------------|
| `$column` | **string**  | Column or expression for order |
| `$direction` | **string**  | Direction (default: `ASC`) |
| `$args` | **array**  | Arguments for expression |



#### ORM\QueryBuilder\QueryBuilder::orParenthesis

```php?start_inline=true
public function orParenthesis(): \ORM\QueryBuilder\ParenthesisInterface
```

##### Add a parenthesis with OR



**Visibility:** this method is **public**.
<br />
 **Returns**: this method returns **\ORM\QueryBuilder\ParenthesisInterface**
<br />



#### ORM\QueryBuilder\QueryBuilder::orWhere

```php?start_inline=true
public function orWhere(
    string $column, string $operator = '', string $value = ''
): Parenthesis
```

##### Add a where condition with OR.

QueryBuilderInterface orWhere($column[, $operator[, $value]]);

If $column has the same amount of question marks as $value - $value is the second parameter.

If there is no third parameter and no question mark in $column then the default operator is '=' and $value is
the second parameter.

These calls are equal:

```php?start_inline=true
orWhere('name', '=' , 'John Doe')
orWhere('name = ?', 'John Doe')
orWhere('name', 'John Doe')
orWhere('name = ?', ['John Doe'])
```

**Visibility:** this method is **public**.
<br />
 **Returns**: this method returns **QueryBuilder**
<br />

##### Parameters

| Parameter | Type | Description |
|-----------|------|-------------|
| `$column` | **string**  | Column or expression with placeholders |
| `$operator` | **string &#124; array**  | Operator, value or array of values |
| `$value` | **string**  | Value (required when used with operator) |



#### ORM\QueryBuilder\QueryBuilder::parenthesis

```php?start_inline=true
public function parenthesis(): \ORM\QueryBuilder\ParenthesisInterface
```

##### Alias for andParenthesis



**Visibility:** this method is **public**.
<br />
 **Returns**: this method returns **\ORM\QueryBuilder\ParenthesisInterface**
<br />



#### ORM\QueryBuilder\QueryBuilder::rightJoin

```php?start_inline=true
public function rightJoin(
    string $tableName, string $expression = '', string $alias = '', 
    array $args = array()
): QueryBuilder
```

##### Right (outer) join $tableName with $options

When no expression got provided a ParenthesisInterface get returned. If this parenthesis not get filled you
will most likely get an error from your database. If you don't want to get a parenthesis the parameter empty
can be set to true.

**Visibility:** this method is **public**.
<br />
 **Returns**: this method returns **QueryBuilder**
<br />

##### Parameters

| Parameter | Type | Description |
|-----------|------|-------------|
| `$tableName` | **string**  | Table to join |
| `$expression` | **string &#124; boolean**  | Expression, single column name or boolean to create an empty join |
| `$alias` | **string**  | Alias for the table |
| `$args` | **array**  | Arguments for expression |



#### ORM\QueryBuilder\QueryBuilder::where

```php?start_inline=true
public function where(
    string $column, string $operator = '', string $value = ''
): Parenthesis
```

##### Alias for andWhere

QueryBuilderInterface where($column[, $operator[, $value]]);

If $column has the same amount of question marks as $value - $value is the second parameter.

If there is no third parameter and no question mark in $column then the default operator is '=' and $value is
the second parameter.

These calls are equal:

```php?start_inline=true
where('name', '=' , 'John Doe')
where('name = ?', 'John Doe')
where('name', 'John Doe')
where('name = ?', ['John Doe'])
```

**Visibility:** this method is **public**.
<br />
 **Returns**: this method returns **QueryBuilder**
<br />

##### Parameters

| Parameter | Type | Description |
|-----------|------|-------------|
| `$column` | **string**  | Column or expression with placeholders |
| `$operator` | **string &#124; array**  | Operator, value or array of values |
| `$value` | **string**  | Value (required when used with operator) |





---

### ORM\QueryBuilder\QueryBuilderInterface

**Extends:** [ORM\QueryBuilder\ParenthesisInterface](#ormquerybuilderparenthesisinterface)


#### Interface QueryBuilderInterface





#### Constants

| Name | Value |
|------|-------|
| DIRECTION_ASCENDING | `'ASC'` |
| DIRECTION_DESCENDING | `'DESC'` |




#### Methods

* [andParenthesis](#ormquerybuilderquerybuilderinterfaceandparenthesis) Add a parenthesis with AND
* [andWhere](#ormquerybuilderquerybuilderinterfaceandwhere) Add a where condition with AND.
* [close](#ormquerybuilderquerybuilderinterfaceclose) Close parenthesis
* [column](#ormquerybuilderquerybuilderinterfacecolumn) Add $column
* [columns](#ormquerybuilderquerybuilderinterfacecolumns) Set $columns
* [fullJoin](#ormquerybuilderquerybuilderinterfacefulljoin) Full (outer) join $tableName with $options
* [getExpression](#ormquerybuilderquerybuilderinterfacegetexpression) Get the expression
* [getQuery](#ormquerybuilderquerybuilderinterfacegetquery) Get the query / select statement
* [groupBy](#ormquerybuilderquerybuilderinterfacegroupby) Group By $column
* [join](#ormquerybuilderquerybuilderinterfacejoin) (Inner) join $tableName with $options
* [leftJoin](#ormquerybuilderquerybuilderinterfaceleftjoin) Left (outer) join $tableName with $options
* [limit](#ormquerybuilderquerybuilderinterfacelimit) Set $limit
* [modifier](#ormquerybuilderquerybuilderinterfacemodifier) Add $modifier
* [offset](#ormquerybuilderquerybuilderinterfaceoffset) Set $offset
* [orderBy](#ormquerybuilderquerybuilderinterfaceorderby) Order By $column in $direction
* [orParenthesis](#ormquerybuilderquerybuilderinterfaceorparenthesis) Add a parenthesis with OR
* [orWhere](#ormquerybuilderquerybuilderinterfaceorwhere) Add a where condition with OR.
* [parenthesis](#ormquerybuilderquerybuilderinterfaceparenthesis) Alias for andParenthesis
* [rightJoin](#ormquerybuilderquerybuilderinterfacerightjoin) Right (outer) join $tableName with $options
* [where](#ormquerybuilderquerybuilderinterfacewhere) Alias for andWhere

#### ORM\QueryBuilder\QueryBuilderInterface::andParenthesis

```php?start_inline=true
public function andParenthesis(): \ORM\QueryBuilder\ParenthesisInterface
```

##### Add a parenthesis with AND



**Visibility:** this method is **public**.
<br />
 **Returns**: this method returns **\ORM\QueryBuilder\ParenthesisInterface**
<br />



#### ORM\QueryBuilder\QueryBuilderInterface::andWhere

```php?start_inline=true
public function andWhere(
    string $column, string $operator = '', string $value = ''
): ParenthesisInterface
```

##### Add a where condition with AND.

QueryBuilderInterface andWhere($column[, $operator[, $value]]);

If $column has the same amount of question marks as $value - $value is the second parameter.

If there is no third parameter and no question mark in $column then the default operator is '=' and $value is
the second parameter.

These calls are equal:

```php?start_inline=true
andWhere('name', '=' , 'John Doe')
andWhere('name = ?', 'John Doe')
andWhere('name', 'John Doe')
andWhere('name = ?', ['John Doe'])
```

**Visibility:** this method is **public**.
<br />
 **Returns**: this method returns **QueryBuilderInterface**
<br />

##### Parameters

| Parameter | Type | Description |
|-----------|------|-------------|
| `$column` | **string**  | Column or expression with placeholders |
| `$operator` | **string &#124; array**  | Operator, value or array of values |
| `$value` | **string**  | Value (required when used with operator) |



#### ORM\QueryBuilder\QueryBuilderInterface::close

```php?start_inline=true
public function close(): \ORM\QueryBuilder\QueryBuilderInterface|\ORM\QueryBuilder\ParenthesisInterface
```

##### Close parenthesis



**Visibility:** this method is **public**.
<br />
 **Returns**: this method returns **\ORM\QueryBuilder\QueryBuilderInterface|\ORM\QueryBuilder\ParenthesisInterface**
<br />



#### ORM\QueryBuilder\QueryBuilderInterface::column

```php?start_inline=true
public function column(
    string $column, array $args = array(), string $alias = ''
): \ORM\QueryBuilder\QueryBuilder
```

##### Add $column

Optionally you can provide an expression with question marks as placeholders filled with $args.

**Visibility:** this method is **public**.
<br />
 **Returns**: this method returns **\ORM\QueryBuilder\QueryBuilder**
<br />

##### Parameters

| Parameter | Type | Description |
|-----------|------|-------------|
| `$column` | **string**  | Column or expression to fetch |
| `$args` | **array**  | Arguments for expression |
| `$alias` | **string**  | Alias for the column |



#### ORM\QueryBuilder\QueryBuilderInterface::columns

```php?start_inline=true
public function columns( $columns = null ): QueryBuilderInterface
```

##### Set $columns



**Visibility:** this method is **public**.
<br />
 **Returns**: this method returns **QueryBuilderInterface**
<br />

##### Parameters

| Parameter | Type | Description |
|-----------|------|-------------|
| `$columns` |   |  |



#### ORM\QueryBuilder\QueryBuilderInterface::fullJoin

```php?start_inline=true
public function fullJoin(
    string $tableName, string $expression = '', string $alias = '', 
    array $args = array()
): QueryBuilderInterface
```

##### Full (outer) join $tableName with $options

When no expression got provided self get returned. If you want to get a parenthesis the parameter empty
can be set to false.

ATTENTION: here the default value of empty got changed - defaults to yes

**Visibility:** this method is **public**.
<br />
 **Returns**: this method returns **QueryBuilderInterface**
<br />

##### Parameters

| Parameter | Type | Description |
|-----------|------|-------------|
| `$tableName` | **string**  | Table to join |
| `$expression` | **string &#124; boolean**  | Expression, single column name or boolean to create an empty join |
| `$alias` | **string**  | Alias for the table |
| `$args` | **array**  | Arguments for expression |



#### ORM\QueryBuilder\QueryBuilderInterface::getExpression

```php?start_inline=true
public function getExpression(): string
```

##### Get the expression

Returns the complete expression inside this parenthesis.

**Visibility:** this method is **public**.
<br />
 **Returns**: this method returns **string**
<br />



#### ORM\QueryBuilder\QueryBuilderInterface::getQuery

```php?start_inline=true
public function getQuery(): string
```

##### Get the query / select statement

Builds the statement from current where conditions, joins, columns and so on.

**Visibility:** this method is **public**.
<br />
 **Returns**: this method returns **string**
<br />



#### ORM\QueryBuilder\QueryBuilderInterface::groupBy

```php?start_inline=true
public function groupBy(
    string $column, array $args = array()
): QueryBuilderInterface
```

##### Group By $column

Optionally you can provide an expression in $column with question marks as placeholders.

**Visibility:** this method is **public**.
<br />
 **Returns**: this method returns **QueryBuilderInterface**
<br />

##### Parameters

| Parameter | Type | Description |
|-----------|------|-------------|
| `$column` | **string**  | Column or expression for groups |
| `$args` | **array**  | Arguments for expression |



#### ORM\QueryBuilder\QueryBuilderInterface::join

```php?start_inline=true
public function join(
    string $tableName, string $expression = '', string $alias = '', 
    array $args = array()
): QueryBuilderInterface
```

##### (Inner) join $tableName with $options

When no expression got provided a ParenthesisInterface get returned. If this parenthesis not get filled you
will most likely get an error from your database. If you don't want to get a parenthesis the parameter empty
can be set to true.

**Visibility:** this method is **public**.
<br />
 **Returns**: this method returns **QueryBuilderInterface**
<br />

##### Parameters

| Parameter | Type | Description |
|-----------|------|-------------|
| `$tableName` | **string**  | Table to join |
| `$expression` | **string &#124; boolean**  | Expression, single column name or boolean to create an empty join |
| `$alias` | **string**  | Alias for the table |
| `$args` | **array**  | Arguments for expression |



#### ORM\QueryBuilder\QueryBuilderInterface::leftJoin

```php?start_inline=true
public function leftJoin(
    string $tableName, string $expression = '', string $alias = '', 
    array $args = array()
): QueryBuilderInterface
```

##### Left (outer) join $tableName with $options

When no expression got provided a ParenthesisInterface get returned. If this parenthesis not get filled you
will most likely get an error from your database. If you don't want to get a parenthesis the parameter empty
can be set to true.

**Visibility:** this method is **public**.
<br />
 **Returns**: this method returns **QueryBuilderInterface**
<br />

##### Parameters

| Parameter | Type | Description |
|-----------|------|-------------|
| `$tableName` | **string**  | Table to join |
| `$expression` | **string &#124; boolean**  | Expression, single column name or boolean to create an empty join |
| `$alias` | **string**  | Alias for the table |
| `$args` | **array**  | Arguments for expression |



#### ORM\QueryBuilder\QueryBuilderInterface::limit

```php?start_inline=true
public function limit( integer $limit ): QueryBuilderInterface
```

##### Set $limit

Limits the amount of rows fetched from database.

**Visibility:** this method is **public**.
<br />
 **Returns**: this method returns **QueryBuilderInterface**
<br />

##### Parameters

| Parameter | Type | Description |
|-----------|------|-------------|
| `$limit` | **integer**  | The limit to set |



#### ORM\QueryBuilder\QueryBuilderInterface::modifier

```php?start_inline=true
public function modifier( string $modifier ): QueryBuilderInterface
```

##### Add $modifier

Add query modifiers such as SQL_CALC_FOUND_ROWS or DISTINCT.

**Visibility:** this method is **public**.
<br />
 **Returns**: this method returns **QueryBuilderInterface**
<br />

##### Parameters

| Parameter | Type | Description |
|-----------|------|-------------|
| `$modifier` | **string**  |  |



#### ORM\QueryBuilder\QueryBuilderInterface::offset

```php?start_inline=true
public function offset( integer $offset ): QueryBuilderInterface
```

##### Set $offset

Changes the offset (only with limit) where fetching starts in the query.

**Visibility:** this method is **public**.
<br />
 **Returns**: this method returns **QueryBuilderInterface**
<br />

##### Parameters

| Parameter | Type | Description |
|-----------|------|-------------|
| `$offset` | **integer**  | The offset to set |



#### ORM\QueryBuilder\QueryBuilderInterface::orderBy

```php?start_inline=true
public function orderBy(
    string $column, string $direction = self::DIRECTION_ASCENDING, 
    array $args = array()
): QueryBuilderInterface
```

##### Order By $column in $direction

Optionally you can provide an expression in $column with question marks as placeholders.

**Visibility:** this method is **public**.
<br />
 **Returns**: this method returns **QueryBuilderInterface**
<br />

##### Parameters

| Parameter | Type | Description |
|-----------|------|-------------|
| `$column` | **string**  | Column or expression for order |
| `$direction` | **string**  | Direction (default: `ASC`) |
| `$args` | **array**  | Arguments for expression |



#### ORM\QueryBuilder\QueryBuilderInterface::orParenthesis

```php?start_inline=true
public function orParenthesis(): \ORM\QueryBuilder\ParenthesisInterface
```

##### Add a parenthesis with OR



**Visibility:** this method is **public**.
<br />
 **Returns**: this method returns **\ORM\QueryBuilder\ParenthesisInterface**
<br />



#### ORM\QueryBuilder\QueryBuilderInterface::orWhere

```php?start_inline=true
public function orWhere(
    string $column, string $operator = '', string $value = ''
): ParenthesisInterface
```

##### Add a where condition with OR.

QueryBuilderInterface orWhere($column[, $operator[, $value]]);

If $column has the same amount of question marks as $value - $value is the second parameter.

If there is no third parameter and no question mark in $column then the default operator is '=' and $value is
the second parameter.

These calls are equal:

```php?start_inline=true
orWhere('name', '=' , 'John Doe')
orWhere('name = ?', 'John Doe')
orWhere('name', 'John Doe')
orWhere('name = ?', ['John Doe'])
```

**Visibility:** this method is **public**.
<br />
 **Returns**: this method returns **QueryBuilderInterface**
<br />

##### Parameters

| Parameter | Type | Description |
|-----------|------|-------------|
| `$column` | **string**  | Column or expression with placeholders |
| `$operator` | **string &#124; array**  | Operator, value or array of values |
| `$value` | **string**  | Value (required when used with operator) |



#### ORM\QueryBuilder\QueryBuilderInterface::parenthesis

```php?start_inline=true
public function parenthesis(): \ORM\QueryBuilder\ParenthesisInterface
```

##### Alias for andParenthesis



**Visibility:** this method is **public**.
<br />
 **Returns**: this method returns **\ORM\QueryBuilder\ParenthesisInterface**
<br />



**See Also:**

* \ORM\QueryBuilder\ParenthesisInterface::andWhere() 
#### ORM\QueryBuilder\QueryBuilderInterface::rightJoin

```php?start_inline=true
public function rightJoin(
    string $tableName, string $expression = '', string $alias = '', 
    array $args = array()
): QueryBuilderInterface
```

##### Right (outer) join $tableName with $options

When no expression got provided a ParenthesisInterface get returned. If this parenthesis not get filled you
will most likely get an error from your database. If you don't want to get a parenthesis the parameter empty
can be set to true.

**Visibility:** this method is **public**.
<br />
 **Returns**: this method returns **QueryBuilderInterface**
<br />

##### Parameters

| Parameter | Type | Description |
|-----------|------|-------------|
| `$tableName` | **string**  | Table to join |
| `$expression` | **string &#124; boolean**  | Expression, single column name or boolean to create an empty join |
| `$alias` | **string**  | Alias for the table |
| `$args` | **array**  | Arguments for expression |



#### ORM\QueryBuilder\QueryBuilderInterface::where

```php?start_inline=true
public function where(
    string $column, string $operator = '', string $value = ''
): ParenthesisInterface
```

##### Alias for andWhere

QueryBuilderInterface where($column[, $operator[, $value]]);

If $column has the same amount of question marks as $value - $value is the second parameter.

If there is no third parameter and no question mark in $column then the default operator is '=' and $value is
the second parameter.

These calls are equal:

```php?start_inline=true
where('name', '=' , 'John Doe')
where('name = ?', 'John Doe')
where('name', 'John Doe')
where('name = ?', ['John Doe'])
```

**Visibility:** this method is **public**.
<br />
 **Returns**: this method returns **QueryBuilderInterface**
<br />

##### Parameters

| Parameter | Type | Description |
|-----------|------|-------------|
| `$column` | **string**  | Column or expression with placeholders |
| `$operator` | **string &#124; array**  | Operator, value or array of values |
| `$value` | **string**  | Value (required when used with operator) |



**See Also:**

* \ORM\QueryBuilder\ParenthesisInterface::andWhere() 


---

### ORM\Exceptions\UnsupportedDriver

**Extends:** [ORM\Exception](#ormexception)


#### Base exception for ORM

Every ORM exception extends this class. So you can easily catch all exceptions from ORM.







---
<|MERGE_RESOLUTION|>--- conflicted
+++ resolved
@@ -1581,13 +1581,10 @@
 | OPT_PGSQL_BOOLEAN_FALSE | `'pgsqlFalse'` |
 | OPT_QUOTING_CHARACTER | `'quotingChar'` |
 | OPT_IDENTIFIER_DIVIDER | `'identifierDivider'` |
-<<<<<<< HEAD
-=======
 | OPT_TABLE_NAME_TEMPLATE | `'tableNameTemplate'` |
 | OPT_NAMING_SCHEME_TABLE | `'namingSchemeTable'` |
 | OPT_NAMING_SCHEME_COLUMN | `'namingSchemeColumn'` |
 | OPT_NAMING_SCHEME_METHODS | `'namingSchemeMethods'` |
->>>>>>> 497f015b
 
 
 #### Properties
@@ -1685,11 +1682,7 @@
 #### ORM\EntityManager::escapeValue
 
 ```php?start_inline=true
-<<<<<<< HEAD
-public function escapeValue( $value, string $connection = 'default' ): string
-=======
 public function escapeValue( $value ): string
->>>>>>> 497f015b
 ```
 
 ##### Returns $value formatted to use in a sql statement.
@@ -1706,10 +1699,6 @@
 | Parameter | Type | Description |
 |-----------|------|-------------|
 | `$value` | **mixed**  | The variable that should be returned in SQL syntax |
-<<<<<<< HEAD
-| `$connection` | **string**  | The connection to use for quoting |
-=======
->>>>>>> 497f015b
 
 
 
